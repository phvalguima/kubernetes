import os

from shlex import split
from subprocess import call
from subprocess import check_call
from subprocess import check_output
from socket import gethostname

from charms import layer
from charms.reactive import hook
from charms.reactive import set_state, remove_state
from charms.reactive import when, when_not
from charms.reactive.helpers import data_changed
from charms.kubernetes.flagmanager import FlagManager
from charms.templating.jinja2 import render

from charmhelpers.core import hookenv
from charmhelpers.core.host import service_stop
from charmhelpers.core.host import restart_on_change


@hook('upgrade-charm')
def remove_installed_state():
    remove_state('kubernetes-worker.components.installed')

<<<<<<< HEAD
=======
@hook('stop')
def shutdown():
    ''' When this unit is destroyed:
        - delete the current node
        - stop the kubelet service
        - stop the kube-proxy service
        - remove the 'kubernetes-worker.components.installed' state
    '''
    kubectl(['delete', 'node', gethostname()])
    service_stop('kubelet')
    service_stop('kube-proxy')
    remove_state('kubernetes-worker.components.installed')


>>>>>>> 40918303
@when('docker.available')
@when_not('kubernetes-worker.components.installed')
def install_kubernetes_components():
    ''' Unpack the kubernetes worker binaries '''
    charm_dir = os.getenv('CHARM_DIR')

    # Get the resource via resource_get
    try:
        archive = hookenv.resource_get('kubernetes')
    except Exception:
        message = 'Error fetching the kubernetes resource.'
        hookenv.log(message)
        hookenv.status_set('blocked', message)
        return

    if not archive:
        hookenv.log('Missing kubernetes resource.')
        hookenv.status_set('blocked', 'Missing kubernetes resource.')
        return

    # Handle null resource publication, we check if filesize < 1mb
    filesize = os.stat(archive).st_size
    if filesize < 1000000:
        hookenv.status_set('blocked', 'Incomplete kubernetes resource.')
        return

    hookenv.status_set('maintenance', 'Unpacking kubernetes resource.')

    unpack_path = '{}/files/kubernetes'.format(charm_dir)
    os.makedirs(unpack_path, exist_ok=True)
    cmd = ['tar', 'xfvz', archive, '-C', unpack_path]
    hookenv.log(cmd)
    check_call(cmd)

    services = ['kubelet', 'kube-proxy', 'kubectl']

    for service in services:
        unpacked = '{}/{}'.format(unpack_path, service)
        app_path = '/usr/local/bin/{}'.format(service)
        install = ['install', '-v', unpacked, app_path]
        call(install)

    set_state('kubernetes-worker.components.installed')


@when('kubernetes-worker.components.installed')
def set_app_version():
    ''' Declare the application version to juju '''
    cmd = ['kubelet', '--version']
    version = check_output(cmd)
    hookenv.application_version_set(version.split(b' v')[-1].rstrip())


@when('kubernetes-worker.components.installed')
@when_not('kube-dns.available')
def notify_user_transient_status():
    ''' Notify to the user we are in a transient state and the application
    is still converging. Potentially remotely, or we may be in a detached loop
    wait state '''

    # During deployment the worker has to start kubelet without cluster dns
    # configured. If this is the first unit online in a service pool waiting
    # to self host the dns pod, and configure itself to query the dns service
    # declared in the kube-system namespace

    hookenv.status_set('waiting',
                       'Waiting for cluster-manager to initiate start.')


@when('kubernetes-worker.components.installed', 'kube-dns.available')
def charm_status(kube_dns):
    '''Update the status message with the current status of kubelet.'''
    update_kubelet_status()


def update_kubelet_status():
    ''' There are different states that the kubelt can be in, where we are
    waiting for dns, waiting for cluster turnup, or ready to serve
    applications.'''
    # Daemon options are managed by the FlagManager class
    kubelet_opts = FlagManager('kubelet')

    # Query the FlagManager dict for the dns option, and determine if
    # kubelet is running
    if (_systemctl_is_active('kubelet') and
       '--cluster-dns' not in kubelet_opts.data):
        hookenv.status_set('waiting', 'Waiting for cluster DNS.')
    elif (_systemctl_is_active('kubelet') and
          '--cluster-dns' in kubelet_opts.data):
        hookenv.status_set('active', 'Kubernetes worker running.')
    # if kubelet is not running, we're waiting on something else to converge
    elif (not _systemctl_is_active('kubelet')):
        hookenv.status_set('waiting', 'Waiting for kubelet to start.')


@when('kubernetes-worker.components.installed', 'kube-api-endpoint.available',
      'tls_client.ca.saved', 'tls_client.client.certificate.saved',
      'tls_client.client.key.saved')
@when_not('kube-dns.available')
def start_worker(kube_api):
    '''Need to start the worker services before the api-server can schedule
    required addons like DNS inside the workers.'''
    # Get the list of kubernetes api servers from the relationship object.
    servers = get_kube_api_servers(kube_api)
    if data_changed('kube-api-servers', servers):
        create_config(servers[0])
        render_init_scripts(servers)
        restart_unit_services()
        update_kubelet_status()


@when('kubernetes-worker.components.installed', 'kube-api-endpoint.available',
      'tls_client.ca.saved', 'tls_client.client.certificate.saved',
      'tls_client.client.key.saved', 'kube-dns.available')
def render_dns_scripts(kube_api, kube_dns):
    ''' The dns is now available, re-render init config with DNS data. '''
    # GEt the list of kubernetes api servers from the relationship object.
    servers = get_kube_api_servers(kube_api)
    # Fetch the DNS data on the relationship.
    dns = kube_dns.details()
    if (data_changed('kube-api-servers', servers) or
            data_changed('kube-dns', dns)):
        # Initialize a FlagManager object to add flags to unit data.
        opts = FlagManager('kubelet')
        # Append the DNS flags + data to the FlagManager object.
        opts.add('--cluster-dns', '{0}:{1}'.format(dns['sdn-ip'], dns['port']))
        opts.add('--cluster-domain', dns['domain'])
        create_config(servers[0])
        render_init_scripts(servers)
        set_state('kubernetes-worker.config.created')
        restart_unit_services()
        update_kubelet_status()


@when('config.changed.ingress')
def toggle_ingress_state():
    ''' Ingress is a toggled state. Remove ingress.available if set when
    toggled '''
    remove_state('kubernetes-worker.ingress.available')


@when('docker.sdn.configured')
def sdn_changed():
    '''The Software Defined Network changed on the container so restart the
    kubernetes services.'''
    restart_unit_services()
    update_kubelet_status()
    remove_state('docker.sdn.configured')


@when('kubernetes-worker.config.created', 'kube-dns.available')
@when_not('kubernetes-worker.ingress.available')
def render_and_launch_ingress(kube_dns):
    ''' If configuration has ingress RC enabled, launch the ingress load
    balancer and default http backend. Otherwise attempt deletion. '''
    config = hookenv.config()
    # If ingress is enabled, launch the ingress controller and open ports
    if config.get('ingress'):
        launch_default_ingress_controller()
        hookenv.open_port(80)
        hookenv.open_port(443)
    else:
        hookenv.log('Deleting the http backend and ingress.')
        kubectl_manifest('delete', '/etc/kubernetes/addons/default-http-backend.yaml')
        kubectl_manifest('delete', '/etc/kubernetes/addons/ingress-replication-controller.yaml')  # noqa
        hookenv.close_port(80)
        hookenv.close_port(443)

@when('kubernetes-worker.ingress.available')
def scale_ingress_controller():
    ''' Scale the number of ingress controller replicas to match the number of nodes. '''
    kubectl = ['kubectl', '--kubeconfig=/srv/kubernetes/config']
    command = kubectl + ['get', 'nodes', '-o', 'name']
    output = check_output(command, shell=False)
    count = len(output.splitlines())
    if data_changed('ingress-controller-replicas', count):
        command = kubectl + ['scale', '--replicas=%d' % count, 'rc/nginx-ingress-controller']
        check_call(command)

def arch():
    '''Return the package architecture as a string. Raise an exception if the
    architecture is not supported by kubernetes.'''
    # Get the package architecture for this system.
    architecture = check_output(['dpkg', '--print-architecture']).rstrip()
    # Convert the binary result into a string.
    architecture = architecture.decode('utf-8')
    return architecture


def create_config(server):
    '''Create a kubernetes configuration for the worker unit.'''
    # Get the options from the tls-client layer.
    layer_options = layer.options('tls-client')
    # Get all the paths to the tls information required for kubeconfig.
    ca = layer_options.get('ca_certificate_path')
    key = layer_options.get('client_key_path')
    cert = layer_options.get('client_certificate_path')

    # Create kubernetes configuration in the default location for ubuntu.
    create_kubeconfig('/home/ubuntu/.kube/config', server, ca, key, cert,
                      user='ubuntu')
    # Make the config file readable by the ubuntu users so juju scp works.
    cmd = ['chown', 'ubuntu:ubuntu', '/home/ubuntu/.kube/config']
    check_call(cmd)
    # Create kubernetes configuration in the default location for root.
    create_kubeconfig('/root/.kube/config', server, ca, key, cert,
                      user='root')
    # Create kubernetes configuration for kubelet, and kube-proxy services.
    create_kubeconfig('/srv/kubernetes/config', server, ca, key, cert,
                      user='kubelet')


def render_init_scripts(api_servers):
    ''' We have related to either an api server or a load balancer connected
    to the apiserver. Render the config files and prepare for launch '''
    context = {}
    context.update(hookenv.config())

    # Get the tls paths from the layer data.
    layer_options = layer.options('tls-client')
    context['ca_cert_path'] = layer_options.get('ca_certificate_path')
    context['client_cert_path'] = layer_options.get('client_certificate_path')
    context['client_key_path'] = layer_options.get('client_key_path')

    unit_name = os.getenv('JUJU_UNIT_NAME').replace('/', '-')
    context.update({'kube_api_endpoint': ','.join(api_servers),
                    'JUJU_UNIT_NAME': unit_name})

    # Create a flag manager for kubelet to render kubelet_opts.
    kubelet_opts = FlagManager('kubelet')
    # Declare to kubelet it needs to read from kubeconfig
    kubelet_opts.add('--require-kubeconfig', None)
    kubelet_opts.add('--kubeconfig', '/srv/kubernetes/config')
    context['kubelet_opts'] = kubelet_opts.to_s()
    # Create a flag manager for kube-proxy to render kube_proxy_opts.
    kube_proxy_opts = FlagManager('kube-proxy')
    kube_proxy_opts.add('--kubeconfig', '/srv/kubernetes/config')
    context['kube_proxy_opts'] = kube_proxy_opts.to_s()

    os.makedirs('/var/lib/kubelet', exist_ok=True)
    # Set the user when rendering config
    context['user'] = 'kubelet'
    # Set the user when rendering config
    context['user'] = 'kube-proxy'
    render('kube-default', '/etc/default/kube-default', context)
    render('kubelet.defaults', '/etc/default/kubelet', context)
    render('kube-proxy.defaults', '/etc/default/kube-proxy', context)
    render('kube-proxy.service', '/lib/systemd/system/kube-proxy.service',
           context)
    render('kubelet.service', '/lib/systemd/system/kubelet.service', context)


def create_kubeconfig(kubeconfig, server, ca, key, certificate, user='ubuntu',
                      context='juju-context', cluster='juju-cluster'):
    '''Create a configuration for Kubernetes based on path using the supplied
    arguments for values of the Kubernetes server, CA, key, certificate, user
    context and cluster.'''
    # Create the config file with the address of the master server.
    cmd = 'kubectl config --kubeconfig={0} set-cluster {1} ' \
          '--server={2} --certificate-authority={3} --embed-certs=true'
    check_call(split(cmd.format(kubeconfig, cluster, server, ca)))
    # Create the credentials using the client flags.
    cmd = 'kubectl config --kubeconfig={0} set-credentials {1} ' \
          '--client-key={2} --client-certificate={3} --embed-certs=true'
    check_call(split(cmd.format(kubeconfig, user, key, certificate)))
    # Create a default context with the cluster.
    cmd = 'kubectl config --kubeconfig={0} set-context {1} ' \
          '--cluster={2} --user={3}'
    check_call(split(cmd.format(kubeconfig, context, cluster, user)))
    # Make the config use this new context.
    cmd = 'kubectl config --kubeconfig={0} use-context {1}'
    check_call(split(cmd.format(kubeconfig, context)))


def launch_default_ingress_controller():
    ''' Launch the Kubernetes ingress controller & default backend (404) '''
    context = {}
    context['arch'] = arch()
    addon_path = '/etc/kubernetes/addons/{}'
    manifest = addon_path.format('default-http-backend.yaml')
    # Render the default http backend (404) replicationcontroller manifest
    render('default-http-backend.yaml', manifest, context)
    hookenv.log('Creating the default http backend.')
    kubectl_manifest('create', manifest)
    # Render the ingress replication controller manifest
    manifest = addon_path.format('ingress-replication-controller.yaml')
    render('ingress-replication-controller.yaml', manifest, context)
    kubectl_manifest('create', manifest)
    hookenv.log('Creating the ingress replication controller.')
    set_state('kubernetes-worker.ingress.available')


def restart_unit_services():
    '''Reload the systemd configuration and restart the services.'''
    # Tell systemd to reload configuration from disk for all daemons.
    call(['systemctl', 'daemon-reload'])
    # Ensure the services available after rebooting.
    call(['systemctl', 'enable', 'kubelet.service'])
    call(['systemctl', 'enable', 'kube-proxy.service'])
    # Restart the services.
    hookenv.log('Restarting kubelet, and kube-proxy.')
    call(['systemctl', 'restart', 'kubelet'])
    call(['systemctl', 'restart', 'kube-proxy'])


def get_kube_api_servers(kube_api):
    '''Return the kubernetes api server address and port for this
    relationship.'''
    hosts = []
    # Iterate over every service from the relation object.
    for service in kube_api.services():
        for unit in service['hosts']:
            hosts.append('https://{0}:{1}'.format(unit['hostname'],
                                                  unit['port']))
    return hosts

def kubectl(args, throw_on_error=True):
    command = ['kubectl', '--kubeconfig=/srv/kubernetes/config'] + args
    if throw_on_error:
        hookenv.log('Executing {}'.format(command))
        check_call(command)
    else:
        return_code = call(command)
        hookenv.log('Executed {} got {}'.format(command, return_code))
        return return_code


def kubectl_manifest(operation, manifest):
    ''' Wrap the kubectl creation command when using filepath resources
    :param operation - one of get, create, delete, replace
    :param manifest - filepath to the manifest
     '''
    # Deletions are a special case
    if operation == 'delete':
        # Ensure we immediately remove requested resources with --now
        return_code = kubectl([operation, '-f', manifest, '--now'], throw_on_error=False)
        return return_code == 0
    else:
        # Guard against an error re-creating the same manifest multiple times
        if operation == 'create':
            found = kubectl(['get', '-f', manifest], throw_on_error=False)
            # If we already have the definition, its probably safe to assume
            # creation was true.
            if found == 0:
                hookenv.log('Skipping definition for {}'.format(manifest))
                return True
        # Execute the requested command that did not match any of the special
        # cases above
        return_code = kubectl([operation, '-f', manifest], throw_on_error=False)
        return return_code == 0


def _systemctl_is_active(application):
    ''' Poll systemctl to determine if the application is running '''
    cmd = ['systemctl', 'is-active', application]
    try:
        raw = check_output(cmd)
        return b'active' in raw
    except Exception:
        return False<|MERGE_RESOLUTION|>--- conflicted
+++ resolved
@@ -1,9 +1,8 @@
 import os
 
 from shlex import split
-from subprocess import call
-from subprocess import check_call
-from subprocess import check_output
+from subprocess import call, check_call, check_output
+from subprocess import CalledProcessError
 from socket import gethostname
 
 from charms import layer
@@ -16,15 +15,13 @@
 
 from charmhelpers.core import hookenv
 from charmhelpers.core.host import service_stop
-from charmhelpers.core.host import restart_on_change
 
 
 @hook('upgrade-charm')
 def remove_installed_state():
     remove_state('kubernetes-worker.components.installed')
 
-<<<<<<< HEAD
-=======
+
 @hook('stop')
 def shutdown():
     ''' When this unit is destroyed:
@@ -33,13 +30,12 @@
         - stop the kube-proxy service
         - remove the 'kubernetes-worker.components.installed' state
     '''
-    kubectl(['delete', 'node', gethostname()])
+    kubectl('delete', 'node', gethostname())
     service_stop('kubelet')
     service_stop('kube-proxy')
     remove_state('kubernetes-worker.components.installed')
 
 
->>>>>>> 40918303
 @when('docker.available')
 @when_not('kubernetes-worker.components.installed')
 def install_kubernetes_components():
@@ -208,16 +204,16 @@
         hookenv.close_port(80)
         hookenv.close_port(443)
 
+
 @when('kubernetes-worker.ingress.available')
 def scale_ingress_controller():
-    ''' Scale the number of ingress controller replicas to match the number of nodes. '''
-    kubectl = ['kubectl', '--kubeconfig=/srv/kubernetes/config']
-    command = kubectl + ['get', 'nodes', '-o', 'name']
-    output = check_output(command, shell=False)
+    ''' Scale the number of ingress controller replicas to match the number of
+    nodes. '''
+    output = kubectl('get', 'nodes', '-o', 'name')
     count = len(output.splitlines())
     if data_changed('ingress-controller-replicas', count):
-        command = kubectl + ['scale', '--replicas=%d' % count, 'rc/nginx-ingress-controller']
-        check_call(command)
+        kubectl('scale', '--replicas=%d' % count, 'rc/nginx-ingress-controller')
+
 
 def arch():
     '''Return the package architecture as a string. Raise an exception if the
@@ -356,15 +352,22 @@
                                                   unit['port']))
     return hosts
 
-def kubectl(args, throw_on_error=True):
-    command = ['kubectl', '--kubeconfig=/srv/kubernetes/config'] + args
-    if throw_on_error:
-        hookenv.log('Executing {}'.format(command))
-        check_call(command)
-    else:
-        return_code = call(command)
-        hookenv.log('Executed {} got {}'.format(command, return_code))
-        return return_code
+
+def kubectl(*args):
+    command = ['kubectl', '--kubeconfig=/srv/kubernetes/config'] + list(args)
+    hookenv.log('Executing {}'.format(command))
+    return check_output(command)
+
+
+def kubectl_success(*args):
+    ''' Runs kubectl with the given args. Returns True if succesful, false if
+    not.
+    '''
+    try:
+        kubectl(*args)
+        return True
+    except CalledProcessError:
+        return False
 
 
 def kubectl_manifest(operation, manifest):
@@ -375,21 +378,18 @@
     # Deletions are a special case
     if operation == 'delete':
         # Ensure we immediately remove requested resources with --now
-        return_code = kubectl([operation, '-f', manifest, '--now'], throw_on_error=False)
-        return return_code == 0
+        return kubectl_success(operation, '-f', manifest, '--now')
     else:
         # Guard against an error re-creating the same manifest multiple times
         if operation == 'create':
-            found = kubectl(['get', '-f', manifest], throw_on_error=False)
             # If we already have the definition, its probably safe to assume
             # creation was true.
-            if found == 0:
+            if kubectl_success('get', '-f', manifest):
                 hookenv.log('Skipping definition for {}'.format(manifest))
                 return True
         # Execute the requested command that did not match any of the special
         # cases above
-        return_code = kubectl([operation, '-f', manifest], throw_on_error=False)
-        return return_code == 0
+        return kubectl_success(operation, '-f', manifest)
 
 
 def _systemctl_is_active(application):
